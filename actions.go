--- conflicted
+++ resolved
@@ -121,7 +121,6 @@
 	}
 }
 
-<<<<<<< HEAD
 // AppDeleteAction delete an application
 func AppDeleteAction(clientConfig spinnaker.ClientConfig) cli.ActionFunc {
 	return func(cc *cli.Context) error {
@@ -173,9 +172,7 @@
 	}
 }
 
-=======
 // AppGetAction creates the ActionFunc for fetching spinnaker application configuration
->>>>>>> 27a0a2db
 func AppGetAction(clientConfig spinnaker.ClientConfig) cli.ActionFunc {
 	return func(cc *cli.Context) error {
 		appName := cc.Args().Get(0)
