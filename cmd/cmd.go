--- conflicted
+++ resolved
@@ -132,7 +132,6 @@
 					Action: roer.AppListAction(clientConfig),
 				},
 				{
-<<<<<<< HEAD
 					Name:      "exec",
 					Usage:     "execute pipeline",
 					ArgsUsage: "[application name] [pipeline name]",
@@ -153,7 +152,8 @@
 						return nil
 					},
 					Action: roer.PipelineExecAction(clientConfig),
-=======
+				},
+				{
 					Name:      "history",
 					Usage:     "list pipeline executions",
 					ArgsUsage: "[app name]",
@@ -188,7 +188,6 @@
 						return nil
 					},
 					Action: roer.ExecGetAction(clientConfig),
->>>>>>> 04c2171a
 				},
 			},
 		},
